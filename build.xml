<project name="jrte" default="all" basedir=".">
	<property name="jrte.version" value="0.0.0" />
	<property name="java.source.dir" value="src" />
	<property name="pattern.source.dir" value="test-patterns" />
	<property name="java.test.dir" value="test" />
	<property name="test.jars.dir" value="jars/test" />
	<property name="build.java" value="build/java" />
	<property name="build.java.classes" value="${build.java}/classes" />
	<property name="build.java.test" value="${build.java}/test" />
	<property name="build.deploy" value="build/deploy" />
	<property name="build.patterns" value="build/patterns" />
	<property name="build.patterns.automata" value="build/patterns/automata" />
	<property name="jrte.source.tz" value="jrte-source.tar.gz" />
	<property name="jrte.deploy.tz" value="jrte-deploy.tar.gz" />
	<property name="jrte.project.tz" value="jrte-project.tar.gz" />
	<property name="javadoc.dir" value="doc" />
	<property name="jars" value="jars" />
	<property name="svn.root" value="svn://localhost/jrte" />

	<condition property="archive" value="${user.home}/archive">
		<available type="dir" file="${user.home}/archive" />
	</condition>

	<condition property="jrte.version.revision" value="${jrte.version}.${env.SVN_REVISION}" else="HEAD">
		<isset property="env.SVN_REVISION" />
	</condition>

	<path id="java.classpath">
		<pathelement location="${build.java.classes}"/>
	</path>

	<path id="test.classpath">
		<pathelement location="${build.java.classes}"/>
		<pathelement location="${jars}/test/junit-4.8.2.jar"/>
	</path>

	<path id="jrte.classpath">
		<pathelement location="${build.java}/${ant.project.name}-${jrte.version.revision}.jar"/>
	</path>

	<target name="clean-java">
		<delete dir="${build.java}" quiet="true" />
		<delete dir="${javadoc.dir}" quiet="true" />
	</target>

	<target name="clean-patterns">
		<delete dir="${build.patterns}" quiet="true" />
	</target>

	<target name="clean-deploy" depends="clean-java,clean-patterns">
		<delete dir="${build.deploy}" quiet="true" />
		<delete file="${jrte.source.tz}" quiet="true" />
		<delete file="${jrte.deploy.tz}" quiet="true" />
	</target>

	<target name="clean" depends="clean-java,clean-patterns" />

	<target name="init">
		<tstamp />
		<mkdir dir="${build.java.classes}" />
		<mkdir dir="${build.java.test}" />
		<mkdir dir="${build.patterns.automata}" />
		<mkdir dir="${build.deploy}" />
	</target>
	
	<target name="properties" depends="init">
		<echoproperties />
	</target>
		
	<target name="compile-java" depends="init">
		<javac srcdir="${java.source.dir}" destdir="${build.java.classes}" debug="true" debuglevel="lines,vars,source">
			<classpath refid="java.classpath" />
		</javac>
	</target>

	<target name="compile-test" depends="compile-java">
		<javac srcdir="${java.test.dir}" destdir="${build.java.test}" debug="true" debuglevel="lines,vars,source">
			<classpath refid="test.classpath" />
		</javac>
	</target>

	<target name="compile-patterns" depends="init">
		<concat destfile="${build.patterns.automata}/_all.inr" eol="lf" force="true">
			<fileset dir="${pattern.source.dir}">
				<include name="!prologue" />
			</fileset>
			<fileset dir="${pattern.source.dir}">
				<include name="*.inr" />
			</fileset>
			<fileset dir="${pattern.source.dir}">
				<include name="!epilogue" />
			</fileset>
		</concat>
		<fixcrlf file="${build.patterns.automata}/_all.inr" eol="lf" />
<<<<<<< HEAD
		<exec failonerror="false" dir="${build.patterns.automata}" executable="etc/gnr/ginr" input="${build.patterns.automata}/_all.inr" outputproperty="ginr.output"/>
=======
		<exec failonerror="false" dir="${build.patterns.automata}" executable="etc/ginr/ginr" input="${build.patterns.automata}/_all.inr" outputproperty="ginr.output"/>
>>>>>>> 5d32dbde
		<echo message="${ginr.output}" />
		<condition property="ginr.fail">
			<or>
				<matches string="${ginr.output}" pattern="^[ ]*\*\*\*" multiline="true" />
				<matches string="${ginr.output}" pattern="^Error detected at state [0-9]*:" multiline="true" />
				<matches string="${ginr.output}" pattern="^Reserved character:" multiline="true" />
				<matches string="${ginr.output}" pattern="^Warning:" multiline="true" />
			</or>
		</condition>
		<fail if="ginr.fail" message="There were ginr compilation errors" />
	</target>

	<target name="package-java" depends="compile-java">
		<copy file="LICENSE" todir="${build.java.classes}" />
		<copy file="LICENSE-gpl-3.0" todir="${build.java.classes}" />
		<copy file="LICENSE-lgpl-3.0" todir="${build.java.classes}" />
		<echo file="${build.java.classes}/VERSION" message="${ant.project.name}-${jrte.version.revision}" append="false" />
		<jar basedir="${build.java.classes}" destfile="${build.java}/${ant.project.name}-${jrte.version.revision}.jar" />
	</target>

	<target name="package-patterns" depends="compile-patterns,package-java" unless="ginr.fail" >
		<java fork="true" dir ="." classname="com.characterforming.jrte.compile.GearboxCompiler" classpathref="jrte.classpath" failonerror="true">
			<arg line="--maxchar 128 --target com.characterforming.jrte.base.BaseTarget ${build.patterns.automata} ${build.patterns}/Jrte.gears" />
		</java>
	</target>

	<target name="package-test" depends="compile-test,package-java,package-patterns" unless="ginr.fail" >
		<jar basedir="${build.java.test}" destfile="${build.java}/${ant.project.name}-${jrte.version.revision}-test.jar" />
	</target>

	<target name="package-source" depends="compile-java">
		<jar basedir="${java.source.dir}" destfile="${build.java}/${ant.project.name}-${jrte.version.revision}-source.jar" />
	</target>

	<target name="javadoc">
		<javadoc stylesheetfile="etc/javadoc/api/stylesheet.css" overview="overview.html" windowtitle="The General Idea" nonavbar="true" access="protected" author="true" destdir="${javadoc.dir}" nodeprecated="false" nodeprecatedlist="false" noindex="false" notree="false" source="1.6" sourcepath="src" splitindex="true" use="true" version="true">
			<doctitle>
				&lt;img src="resources/a-b-gears-white.gif" class="TextWrap"&gt;&lt;center&gt;The General Idea&lt;/center&gt;
			</doctitle>
			<bottom>
				&lt;b&gt;Copyright (c) 2011,2017,2019 Kim T Briggs, Fredericton, NB&lt;/b&gt;
			</bottom>
			<link href="http://download.oracle.com/javase/6/docs/api/" />
			<package name="com.characterforming.jrte" />
			<package name="com.characterforming.jrte.base" />
			<excludepackage name="com.characterforming.jrte.compile" />
			<excludepackage name="com.characterforming.jrte.engine" />
		</javadoc>
		<copy todir="doc/resources">
			<fileset dir="etc/javadoc/api/resources">
				<include name="*" />
			</fileset>
			<fileset dir="etc/javadoc">
				<include name="*.png" />
			</fileset>
		</copy>
		<jar basedir="doc" destfile="${build.java}/${ant.project.name}-${jrte.version.revision}-javadoc.jar" />
	</target>

	<target name="tar-source" depends="package-patterns,package-test" unless="ginr.fail" >
		<tar destfile="${jrte.source.tz}" compression="gzip">
			<fileset dir=".">
				<include name="**/*" />
				<exclude name="bin/**" />
				<exclude name="build/**" />
				<exclude name="doc/**" />
				<exclude name="*.tar.gz" />
			</fileset>
		</tar>
	</target>

	<target name="tar-deploy" depends="package-patterns,package-test,javadoc" unless="ginr.fail" >
		<tar destfile="${jrte.deploy.tz}" compression="gzip">
			<fileset dir="etc/sh">
				<include name="*.sh" />
			</fileset>
			<fileset dir="${build.java}">
				<include name="*.jar" />
			</fileset>
			<fileset dir="${test.jars.dir}">
				<include name="*.jar" />
			</fileset>
			<fileset dir="${build.patterns}">
				<include name="*.gears" />
			</fileset>
			<fileset dir="test-patterns">
				<include name="inputs/*" />
			</fileset>
		</tar>
	</target>

	<target name="tar-project" depends="clean">
		<tar basedir="." destfile="${jrte.project.tz}" compression="gzip" defaultexcludes="false" excludes="*.tar.gz"/>
	</target>

	<target name="all" depends="package-test,package-patterns,package-source,javadoc" description="Incremental build for java and patterns" />

	<target name="all-clean" depends="clean,all" description="Full build for java and patterns" />

	<target name="all-deploy" depends="clean-deploy,tar-source,tar-deploy" description="Full build and deployment for java and patterns" />

	<target name="all-archive" depends="all-deploy,tar-project" if="archive" unless="ginr.fail" >
		<delete quiet="true" file="${archive}/jrte-svn-${DSTAMP}.dump" />
		<exec failonerror="true" executable="svnadmin" output="${archive}/jrte-svn-${DSTAMP}.dump">
			<arg line="dump /home/kb/Development/svn/repo/jrte/" />
		</exec>
		<delete quiet="true" file="${archive}/jrte-svn-${DSTAMP}.info" />
		<exec failonerror="true" executable="svn" output="${archive}/jrte-svn-${DSTAMP}.info">
			<arg line="info ${svn.root}"/>
		</exec>
		<exec failonerror="true" executable="svn" output="${archive}/jrte-svn-${DSTAMP}.info" append="true">
			<arg line="-Rv list ${svn.root}" />
		</exec>
		<copy todir="${archive}">
			<fileset dir=".">
				<include name="*.tar.gz" />
			</fileset>
		</copy>
	</target>
</project>
<|MERGE_RESOLUTION|>--- conflicted
+++ resolved
@@ -1,219 +1,215 @@
-<project name="jrte" default="all" basedir=".">
-	<property name="jrte.version" value="0.0.0" />
-	<property name="java.source.dir" value="src" />
-	<property name="pattern.source.dir" value="test-patterns" />
-	<property name="java.test.dir" value="test" />
-	<property name="test.jars.dir" value="jars/test" />
-	<property name="build.java" value="build/java" />
-	<property name="build.java.classes" value="${build.java}/classes" />
-	<property name="build.java.test" value="${build.java}/test" />
-	<property name="build.deploy" value="build/deploy" />
-	<property name="build.patterns" value="build/patterns" />
-	<property name="build.patterns.automata" value="build/patterns/automata" />
-	<property name="jrte.source.tz" value="jrte-source.tar.gz" />
-	<property name="jrte.deploy.tz" value="jrte-deploy.tar.gz" />
-	<property name="jrte.project.tz" value="jrte-project.tar.gz" />
-	<property name="javadoc.dir" value="doc" />
-	<property name="jars" value="jars" />
-	<property name="svn.root" value="svn://localhost/jrte" />
-
-	<condition property="archive" value="${user.home}/archive">
-		<available type="dir" file="${user.home}/archive" />
-	</condition>
-
-	<condition property="jrte.version.revision" value="${jrte.version}.${env.SVN_REVISION}" else="HEAD">
-		<isset property="env.SVN_REVISION" />
-	</condition>
-
-	<path id="java.classpath">
-		<pathelement location="${build.java.classes}"/>
-	</path>
-
-	<path id="test.classpath">
-		<pathelement location="${build.java.classes}"/>
-		<pathelement location="${jars}/test/junit-4.8.2.jar"/>
-	</path>
-
-	<path id="jrte.classpath">
-		<pathelement location="${build.java}/${ant.project.name}-${jrte.version.revision}.jar"/>
-	</path>
-
-	<target name="clean-java">
-		<delete dir="${build.java}" quiet="true" />
-		<delete dir="${javadoc.dir}" quiet="true" />
-	</target>
-
-	<target name="clean-patterns">
-		<delete dir="${build.patterns}" quiet="true" />
-	</target>
-
-	<target name="clean-deploy" depends="clean-java,clean-patterns">
-		<delete dir="${build.deploy}" quiet="true" />
-		<delete file="${jrte.source.tz}" quiet="true" />
-		<delete file="${jrte.deploy.tz}" quiet="true" />
-	</target>
-
-	<target name="clean" depends="clean-java,clean-patterns" />
-
-	<target name="init">
-		<tstamp />
-		<mkdir dir="${build.java.classes}" />
-		<mkdir dir="${build.java.test}" />
-		<mkdir dir="${build.patterns.automata}" />
-		<mkdir dir="${build.deploy}" />
-	</target>
-	
-	<target name="properties" depends="init">
-		<echoproperties />
-	</target>
-		
-	<target name="compile-java" depends="init">
-		<javac srcdir="${java.source.dir}" destdir="${build.java.classes}" debug="true" debuglevel="lines,vars,source">
-			<classpath refid="java.classpath" />
-		</javac>
-	</target>
-
-	<target name="compile-test" depends="compile-java">
-		<javac srcdir="${java.test.dir}" destdir="${build.java.test}" debug="true" debuglevel="lines,vars,source">
-			<classpath refid="test.classpath" />
-		</javac>
-	</target>
-
-	<target name="compile-patterns" depends="init">
-		<concat destfile="${build.patterns.automata}/_all.inr" eol="lf" force="true">
-			<fileset dir="${pattern.source.dir}">
-				<include name="!prologue" />
+<project name="jrte" default="all" basedir=".">
+	<property name="jrte.version" value="0.0.0" />
+	<property name="java.source.dir" value="src" />
+	<property name="pattern.source.dir" value="test-patterns" />
+	<property name="java.test.dir" value="test" />
+	<property name="test.jars.dir" value="jars/test" />
+	<property name="build.java" value="build/java" />
+	<property name="build.java.classes" value="${build.java}/classes" />
+	<property name="build.java.test" value="${build.java}/test" />
+	<property name="build.deploy" value="build/deploy" />
+	<property name="build.patterns" value="build/patterns" />
+	<property name="build.patterns.automata" value="build/patterns/automata" />
+	<property name="jrte.source.tz" value="jrte-source.tar.gz" />
+	<property name="jrte.deploy.tz" value="jrte-deploy.tar.gz" />
+	<property name="jrte.project.tz" value="jrte-project.tar.gz" />
+	<property name="javadoc.dir" value="doc" />
+	<property name="jars" value="jars" />
+	<property name="svn.root" value="svn://localhost/jrte" />
+
+	<condition property="archive" value="${user.home}/archive">
+		<available type="dir" file="${user.home}/archive" />
+	</condition>
+
+	<condition property="jrte.version.revision" value="${jrte.version}.${env.SVN_REVISION}" else="HEAD">
+		<isset property="env.SVN_REVISION" />
+	</condition>
+
+	<path id="java.classpath">
+		<pathelement location="${build.java.classes}"/>
+	</path>
+
+	<path id="test.classpath">
+		<pathelement location="${build.java.classes}"/>
+		<pathelement location="${jars}/test/junit-4.8.2.jar"/>
+	</path>
+
+	<path id="jrte.classpath">
+		<pathelement location="${build.java}/${ant.project.name}-${jrte.version.revision}.jar"/>
+	</path>
+
+	<target name="clean-java">
+		<delete dir="${build.java}" quiet="true" />
+		<delete dir="${javadoc.dir}" quiet="true" />
+	</target>
+
+	<target name="clean-patterns">
+		<delete dir="${build.patterns}" quiet="true" />
+	</target>
+
+	<target name="clean-deploy" depends="clean-java,clean-patterns">
+		<delete dir="${build.deploy}" quiet="true" />
+		<delete file="${jrte.source.tz}" quiet="true" />
+		<delete file="${jrte.deploy.tz}" quiet="true" />
+	</target>
+
+	<target name="clean" depends="clean-java,clean-patterns" />
+
+	<target name="init">
+		<tstamp />
+		<mkdir dir="${build.java.classes}" />
+		<mkdir dir="${build.java.test}" />
+		<mkdir dir="${build.patterns.automata}" />
+		<mkdir dir="${build.deploy}" />
+	</target>
+	
+	<target name="properties" depends="init">
+		<echoproperties />
+	</target>
+		
+	<target name="compile-java" depends="init">
+		<javac srcdir="${java.source.dir}" destdir="${build.java.classes}" debug="true" debuglevel="lines,vars,source">
+			<classpath refid="java.classpath" />
+		</javac>
+	</target>
+
+	<target name="compile-test" depends="compile-java">
+		<javac srcdir="${java.test.dir}" destdir="${build.java.test}" debug="true" debuglevel="lines,vars,source">
+			<classpath refid="test.classpath" />
+		</javac>
+	</target>
+
+	<target name="compile-patterns" depends="init">
+		<concat destfile="${build.patterns.automata}/_all.inr" eol="lf" force="true">
+			<fileset dir="${pattern.source.dir}">
+				<include name="!prologue" />
+			</fileset>
+			<fileset dir="${pattern.source.dir}">
+				<include name="*.inr" />
+			</fileset>
+			<fileset dir="${pattern.source.dir}">
+				<include name="!epilogue" />
+			</fileset>
+		</concat>
+		<fixcrlf file="${build.patterns.automata}/_all.inr" eol="lf" />
+		<exec failonerror="false" dir="${build.patterns.automata}" executable="etc/ginr/ginr" input="${build.patterns.automata}/_all.inr" outputproperty="ginr.output"/>
+		<echo message="${ginr.output}" />
+		<condition property="ginr.fail">
+			<or>
+				<matches string="${ginr.output}" pattern="^[ ]*\*\*\*" multiline="true" />
+				<matches string="${ginr.output}" pattern="^Error detected at state [0-9]*:" multiline="true" />
+				<matches string="${ginr.output}" pattern="^Reserved character:" multiline="true" />
+				<matches string="${ginr.output}" pattern="^Warning:" multiline="true" />
+			</or>
+		</condition>
+		<fail if="ginr.fail" message="There were ginr compilation errors" />
+	</target>
+
+	<target name="package-java" depends="compile-java">
+		<copy file="LICENSE" todir="${build.java.classes}" />
+		<copy file="LICENSE-gpl-3.0" todir="${build.java.classes}" />
+		<copy file="LICENSE-lgpl-3.0" todir="${build.java.classes}" />
+		<echo file="${build.java.classes}/VERSION" message="${ant.project.name}-${jrte.version.revision}" append="false" />
+		<jar basedir="${build.java.classes}" destfile="${build.java}/${ant.project.name}-${jrte.version.revision}.jar" />
+	</target>
+
+	<target name="package-patterns" depends="compile-patterns,package-java" unless="ginr.fail" >
+		<java fork="true" dir ="." classname="com.characterforming.jrte.compile.GearboxCompiler" classpathref="jrte.classpath" failonerror="true">
+			<arg line="--maxchar 128 --target com.characterforming.jrte.base.BaseTarget ${build.patterns.automata} ${build.patterns}/Jrte.gears" />
+		</java>
+	</target>
+
+	<target name="package-test" depends="compile-test,package-java,package-patterns" unless="ginr.fail" >
+		<jar basedir="${build.java.test}" destfile="${build.java}/${ant.project.name}-${jrte.version.revision}-test.jar" />
+	</target>
+
+	<target name="package-source" depends="compile-java">
+		<jar basedir="${java.source.dir}" destfile="${build.java}/${ant.project.name}-${jrte.version.revision}-source.jar" />
+	</target>
+
+	<target name="javadoc">
+		<javadoc stylesheetfile="etc/javadoc/api/stylesheet.css" overview="overview.html" windowtitle="The General Idea" nonavbar="true" access="protected" author="true" destdir="${javadoc.dir}" nodeprecated="false" nodeprecatedlist="false" noindex="false" notree="false" source="1.6" sourcepath="src" splitindex="true" use="true" version="true">
+			<doctitle>
+				&lt;img src="resources/a-b-gears-white.gif" class="TextWrap"&gt;&lt;center&gt;The General Idea&lt;/center&gt;
+			</doctitle>
+			<bottom>
+				&lt;b&gt;Copyright (c) 2011,2017,2019 Kim T Briggs, Fredericton, NB&lt;/b&gt;
+			</bottom>
+			<link href="http://download.oracle.com/javase/6/docs/api/" />
+			<package name="com.characterforming.jrte" />
+			<package name="com.characterforming.jrte.base" />
+			<excludepackage name="com.characterforming.jrte.compile" />
+			<excludepackage name="com.characterforming.jrte.engine" />
+		</javadoc>
+		<copy todir="doc/resources">
+			<fileset dir="etc/javadoc/api/resources">
+				<include name="*" />
+			</fileset>
+			<fileset dir="etc/javadoc">
+				<include name="*.png" />
+			</fileset>
+		</copy>
+		<jar basedir="doc" destfile="${build.java}/${ant.project.name}-${jrte.version.revision}-javadoc.jar" />
+	</target>
+
+	<target name="tar-source" depends="package-patterns,package-test" unless="ginr.fail" >
+		<tar destfile="${jrte.source.tz}" compression="gzip">
+			<fileset dir=".">
+				<include name="**/*" />
+				<exclude name="bin/**" />
+				<exclude name="build/**" />
+				<exclude name="doc/**" />
+				<exclude name="*.tar.gz" />
+			</fileset>
+		</tar>
+	</target>
+
+	<target name="tar-deploy" depends="package-patterns,package-test,javadoc" unless="ginr.fail" >
+		<tar destfile="${jrte.deploy.tz}" compression="gzip">
+			<fileset dir="etc/sh">
+				<include name="*.sh" />
+			</fileset>
+			<fileset dir="${build.java}">
+				<include name="*.jar" />
+			</fileset>
+			<fileset dir="${test.jars.dir}">
+				<include name="*.jar" />
+			</fileset>
+			<fileset dir="${build.patterns}">
+				<include name="*.gears" />
 			</fileset>
-			<fileset dir="${pattern.source.dir}">
-				<include name="*.inr" />
-			</fileset>
-			<fileset dir="${pattern.source.dir}">
-				<include name="!epilogue" />
-			</fileset>
-		</concat>
-		<fixcrlf file="${build.patterns.automata}/_all.inr" eol="lf" />
-<<<<<<< HEAD
-		<exec failonerror="false" dir="${build.patterns.automata}" executable="etc/gnr/ginr" input="${build.patterns.automata}/_all.inr" outputproperty="ginr.output"/>
-=======
-		<exec failonerror="false" dir="${build.patterns.automata}" executable="etc/ginr/ginr" input="${build.patterns.automata}/_all.inr" outputproperty="ginr.output"/>
->>>>>>> 5d32dbde
-		<echo message="${ginr.output}" />
-		<condition property="ginr.fail">
-			<or>
-				<matches string="${ginr.output}" pattern="^[ ]*\*\*\*" multiline="true" />
-				<matches string="${ginr.output}" pattern="^Error detected at state [0-9]*:" multiline="true" />
-				<matches string="${ginr.output}" pattern="^Reserved character:" multiline="true" />
-				<matches string="${ginr.output}" pattern="^Warning:" multiline="true" />
-			</or>
-		</condition>
-		<fail if="ginr.fail" message="There were ginr compilation errors" />
-	</target>
-
-	<target name="package-java" depends="compile-java">
-		<copy file="LICENSE" todir="${build.java.classes}" />
-		<copy file="LICENSE-gpl-3.0" todir="${build.java.classes}" />
-		<copy file="LICENSE-lgpl-3.0" todir="${build.java.classes}" />
-		<echo file="${build.java.classes}/VERSION" message="${ant.project.name}-${jrte.version.revision}" append="false" />
-		<jar basedir="${build.java.classes}" destfile="${build.java}/${ant.project.name}-${jrte.version.revision}.jar" />
-	</target>
-
-	<target name="package-patterns" depends="compile-patterns,package-java" unless="ginr.fail" >
-		<java fork="true" dir ="." classname="com.characterforming.jrte.compile.GearboxCompiler" classpathref="jrte.classpath" failonerror="true">
-			<arg line="--maxchar 128 --target com.characterforming.jrte.base.BaseTarget ${build.patterns.automata} ${build.patterns}/Jrte.gears" />
-		</java>
-	</target>
-
-	<target name="package-test" depends="compile-test,package-java,package-patterns" unless="ginr.fail" >
-		<jar basedir="${build.java.test}" destfile="${build.java}/${ant.project.name}-${jrte.version.revision}-test.jar" />
-	</target>
-
-	<target name="package-source" depends="compile-java">
-		<jar basedir="${java.source.dir}" destfile="${build.java}/${ant.project.name}-${jrte.version.revision}-source.jar" />
-	</target>
-
-	<target name="javadoc">
-		<javadoc stylesheetfile="etc/javadoc/api/stylesheet.css" overview="overview.html" windowtitle="The General Idea" nonavbar="true" access="protected" author="true" destdir="${javadoc.dir}" nodeprecated="false" nodeprecatedlist="false" noindex="false" notree="false" source="1.6" sourcepath="src" splitindex="true" use="true" version="true">
-			<doctitle>
-				&lt;img src="resources/a-b-gears-white.gif" class="TextWrap"&gt;&lt;center&gt;The General Idea&lt;/center&gt;
-			</doctitle>
-			<bottom>
-				&lt;b&gt;Copyright (c) 2011,2017,2019 Kim T Briggs, Fredericton, NB&lt;/b&gt;
-			</bottom>
-			<link href="http://download.oracle.com/javase/6/docs/api/" />
-			<package name="com.characterforming.jrte" />
-			<package name="com.characterforming.jrte.base" />
-			<excludepackage name="com.characterforming.jrte.compile" />
-			<excludepackage name="com.characterforming.jrte.engine" />
-		</javadoc>
-		<copy todir="doc/resources">
-			<fileset dir="etc/javadoc/api/resources">
-				<include name="*" />
-			</fileset>
-			<fileset dir="etc/javadoc">
-				<include name="*.png" />
-			</fileset>
-		</copy>
-		<jar basedir="doc" destfile="${build.java}/${ant.project.name}-${jrte.version.revision}-javadoc.jar" />
-	</target>
-
-	<target name="tar-source" depends="package-patterns,package-test" unless="ginr.fail" >
-		<tar destfile="${jrte.source.tz}" compression="gzip">
-			<fileset dir=".">
-				<include name="**/*" />
-				<exclude name="bin/**" />
-				<exclude name="build/**" />
-				<exclude name="doc/**" />
-				<exclude name="*.tar.gz" />
-			</fileset>
-		</tar>
-	</target>
-
-	<target name="tar-deploy" depends="package-patterns,package-test,javadoc" unless="ginr.fail" >
-		<tar destfile="${jrte.deploy.tz}" compression="gzip">
-			<fileset dir="etc/sh">
-				<include name="*.sh" />
-			</fileset>
-			<fileset dir="${build.java}">
-				<include name="*.jar" />
-			</fileset>
-			<fileset dir="${test.jars.dir}">
-				<include name="*.jar" />
-			</fileset>
-			<fileset dir="${build.patterns}">
-				<include name="*.gears" />
-			</fileset>
-			<fileset dir="test-patterns">
-				<include name="inputs/*" />
-			</fileset>
-		</tar>
-	</target>
-
-	<target name="tar-project" depends="clean">
-		<tar basedir="." destfile="${jrte.project.tz}" compression="gzip" defaultexcludes="false" excludes="*.tar.gz"/>
-	</target>
-
-	<target name="all" depends="package-test,package-patterns,package-source,javadoc" description="Incremental build for java and patterns" />
-
-	<target name="all-clean" depends="clean,all" description="Full build for java and patterns" />
-
-	<target name="all-deploy" depends="clean-deploy,tar-source,tar-deploy" description="Full build and deployment for java and patterns" />
-
-	<target name="all-archive" depends="all-deploy,tar-project" if="archive" unless="ginr.fail" >
-		<delete quiet="true" file="${archive}/jrte-svn-${DSTAMP}.dump" />
-		<exec failonerror="true" executable="svnadmin" output="${archive}/jrte-svn-${DSTAMP}.dump">
-			<arg line="dump /home/kb/Development/svn/repo/jrte/" />
-		</exec>
-		<delete quiet="true" file="${archive}/jrte-svn-${DSTAMP}.info" />
-		<exec failonerror="true" executable="svn" output="${archive}/jrte-svn-${DSTAMP}.info">
-			<arg line="info ${svn.root}"/>
-		</exec>
-		<exec failonerror="true" executable="svn" output="${archive}/jrte-svn-${DSTAMP}.info" append="true">
-			<arg line="-Rv list ${svn.root}" />
-		</exec>
-		<copy todir="${archive}">
-			<fileset dir=".">
-				<include name="*.tar.gz" />
-			</fileset>
-		</copy>
-	</target>
-</project>
+			<fileset dir="test-patterns">
+				<include name="inputs/*" />
+			</fileset>
+		</tar>
+	</target>
+
+	<target name="tar-project" depends="clean">
+		<tar basedir="." destfile="${jrte.project.tz}" compression="gzip" defaultexcludes="false" excludes="*.tar.gz"/>
+	</target>
+
+	<target name="all" depends="package-test,package-patterns,package-source,javadoc" description="Incremental build for java and patterns" />
+
+	<target name="all-clean" depends="clean,all" description="Full build for java and patterns" />
+
+	<target name="all-deploy" depends="clean-deploy,tar-source,tar-deploy" description="Full build and deployment for java and patterns" />
+
+	<target name="all-archive" depends="all-deploy,tar-project" if="archive" unless="ginr.fail" >
+		<delete quiet="true" file="${archive}/jrte-svn-${DSTAMP}.dump" />
+		<exec failonerror="true" executable="svnadmin" output="${archive}/jrte-svn-${DSTAMP}.dump">
+			<arg line="dump /home/kb/Development/svn/repo/jrte/" />
+		</exec>
+		<delete quiet="true" file="${archive}/jrte-svn-${DSTAMP}.info" />
+		<exec failonerror="true" executable="svn" output="${archive}/jrte-svn-${DSTAMP}.info">
+			<arg line="info ${svn.root}"/>
+		</exec>
+		<exec failonerror="true" executable="svn" output="${archive}/jrte-svn-${DSTAMP}.info" append="true">
+			<arg line="-Rv list ${svn.root}" />
+		</exec>
+		<copy todir="${archive}">
+			<fileset dir=".">
+				<include name="*.tar.gz" />
+			</fileset>
+		</copy>
+	</target>
+</project>